--- conflicted
+++ resolved
@@ -222,12 +222,6 @@
         return all_jobs
 
     logging.info(f"Created {platform_name} scraper successfully")
-    
-<<<<<<< HEAD
-=======
-    logging.info(f"Created {platform_name} scraper successfully")
-    
->>>>>>> 62d8fafc
     # For LinkedIn scrapers, perform proactive authentication before scraping
     if platform_name == 'linkedin' and hasattr(scraper, 'authenticate_proactively'):
         logging.info("Performing proactive authentication for LinkedIn...")
@@ -236,11 +230,7 @@
             logging.error("LinkedIn proactive authentication failed. Skipping this platform.")
             return all_jobs
         logging.info("LinkedIn proactive authentication successful!")
-<<<<<<< HEAD
-
-=======
-    
->>>>>>> 62d8fafc
+
     logging.info(f"Starting to scrape {len(urls)} URLs from {platform_name}")
     
     # Scrape jobs from each URL for this platform
